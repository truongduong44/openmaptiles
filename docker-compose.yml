version: "2"

volumes:
  pgdata:
<<<<<<< HEAD

=======
>>>>>>> 1b36bdde
services:
  postgres:
    image: "openmaptiles/postgis:2.2"
    volumes:
    - pgdata:/var/lib/postgresql/data
    ports:
     - "5432"
    env_file: .env
  import-natural-earth:
    image: "openmaptiles/import-natural-earth"
    env_file: .env
    links:
    - postgres
  import-water:
    image: "openmaptiles/import-water"
    env_file: .env
    links:
    - postgres
  import-lakelines:
    image: "openmaptiles/import-lakelines"
    env_file: .env
    links:
    - postgres
  import-osm:
    image: "openmaptiles/import-osm"
    env_file: .env
    environment:
      DIFF_MODE: "false"
    links:
    - postgres
    volumes:
     - ./data:/import
     - ./build:/mapping
  import-sql:
    image: "openmaptiles/import-sql"
    env_file: .env
    links:
    - postgres
    volumes:
     - ./build:/sql
  mapbox-studio:
    image: "osm2vectortiles/mapbox-studio"
    volumes:
     - ./build/openmaptiles.tm2source:/projects/openmaptiles.tm2source
    links:
     - postgres:db
    ports:
     - "3000:3000"
  generate-vectortiles:
    image: "openmaptiles/generate-vectortiles"
    volumes:
    - ./data:/export
    - ./build/openmaptiles.tm2source:/tm2source
    links:
    - postgres:postgres
    env_file: .env
    environment:
      #BBOX: "8.25,46.97,9.58,47.52"
      #BBOX: "5.97,45.75,10.7,47.72"
      MIN_ZOOM: "0"
      MAX_ZOOM: "7"<|MERGE_RESOLUTION|>--- conflicted
+++ resolved
@@ -1,11 +1,6 @@
 version: "2"
-
 volumes:
   pgdata:
-<<<<<<< HEAD
-
-=======
->>>>>>> 1b36bdde
 services:
   postgres:
     image: "openmaptiles/postgis:2.2"

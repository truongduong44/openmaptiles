--- conflicted
+++ resolved
@@ -26,11 +26,7 @@
     links:
     - postgres
   import-osm:
-<<<<<<< HEAD
     image: "openmaptiles/import-osm:0.3"
-=======
-    image: "openmaptiles/import-osm:latest"
->>>>>>> da474c70
     env_file: .env
     environment:
       DIFF_MODE: ${DIFF_MODE}

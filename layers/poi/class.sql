CREATE OR REPLACE FUNCTION poi_class_rank(class TEXT)
RETURNS INT AS $$
    SELECT CASE class
        WHEN 'hospital' THEN 20
        WHEN 'railway' THEN 40
        WHEN 'bus' THEN 50
        WHEN 'attraction' THEN 70
        WHEN 'harbor' THEN 75
        WHEN 'college' THEN 80
        WHEN 'school' THEN 85
        WHEN 'stadium' THEN 90
        WHEN 'zoo' THEN 95
        WHEN 'town_hall' THEN 100
        WHEN 'campsite' THEN 110
        WHEN 'cemetery' THEN 115
        WHEN 'park' THEN 120
        WHEN 'library' THEN 130
        WHEN 'police' THEN 135
        WHEN 'post' THEN 140
        WHEN 'golf' THEN 150
        WHEN 'shop' THEN 400
        WHEN 'grocery' THEN 500
        WHEN 'fast_food' THEN 600
        WHEN 'clothing_store' THEN 700
        WHEN 'bar' THEN 800
        ELSE 1000
    END;
$$ LANGUAGE SQL IMMUTABLE;

CREATE OR REPLACE FUNCTION poi_class(subclass TEXT, mapping_key TEXT)
RETURNS TEXT AS $$
    SELECT CASE
        WHEN subclass IN ('accessories','antiques','beauty','bed','boutique','camera','carpet','charity','chemist','chocolate','coffee','computer','confectionery','convenience','copyshop','cosmetics','garden_centre','doityourself','erotic','electronics','fabric','florist','frozen_food','furniture','video_games','video','general','gift','hardware','hearing_aids','hifi','ice_cream','interior_decoration','jewelry','kiosk','lamps','mall','massage','motorcycle','mobile_phone','newsagent','optician','outdoor','perfumery','perfume','pet','photo','second_hand','shoes','sports','stationery','tailor','tattoo','ticket','tobacco','toys','travel_agency','watches','weapons','wholesale') THEN 'shop'
        WHEN subclass IN ('townhall','public_building','courthouse','community_centre') THEN 'town_hall'
        WHEN subclass IN ('golf','golf_course','miniature_golf') THEN 'golf'
        WHEN subclass IN ('fast_food','food_court') THEN 'fast_food'
        WHEN subclass IN ('park','bbq') THEN 'park'
        WHEN subclass IN ('bus_stop','bus_station') THEN 'bus'
        WHEN (subclass='station' AND mapping_key = 'railway') OR subclass IN ('halt', 'tram_stop', 'subway') THEN 'railway'
        WHEN (subclass='station' AND mapping_key = 'aerialway') THEN 'aerialway'
        WHEN subclass IN ('subway_entrance','train_station_entrance') THEN 'entrance'
        WHEN subclass IN ('camp_site','caravan_site') THEN 'campsite'
        WHEN subclass IN ('laundry','dry_cleaning') THEN 'laundry'
        WHEN subclass IN ('supermarket','deli','delicatessen','department_store','greengrocer','marketplace') THEN 'grocery'
        WHEN subclass IN ('books','library') THEN 'library'
        WHEN subclass IN ('university','college') THEN 'college'
<<<<<<< HEAD
        WHEN subclass IN ('hotel','motel','bed_and_breakfast','guest_house','hostel','chalet','alpine_hut') THEN 'lodging'
=======
        WHEN subclass IN ('hotel','motel','bed_and_breakfast','guest_house','hostel','chalet','alpine_hut','camp_site','dormitory') THEN 'lodging'
>>>>>>> 7bb81066
        WHEN subclass IN ('chocolate','confectionery') THEN 'ice_cream'
        WHEN subclass IN ('post_box','post_office') THEN 'post'
        WHEN subclass IN ('cafe') THEN 'cafe'
        WHEN subclass IN ('school','kindergarten') THEN 'school'
        WHEN subclass IN ('alcohol','beverages','wine') THEN 'alcohol_shop'
        WHEN subclass IN ('bar','nightclub') THEN 'bar'
        WHEN subclass IN ('marina','dock') THEN 'harbor'
        WHEN subclass IN ('car','car_repair','taxi') THEN 'car'
        WHEN subclass IN ('hospital','nursing_home', 'clinic') THEN 'hospital'
        WHEN subclass IN ('grave_yard','cemetery') THEN 'cemetery'
        WHEN subclass IN ('attraction','viewpoint') THEN 'attraction'
        WHEN subclass IN ('biergarten','pub') THEN 'beer'
        WHEN subclass IN ('music','musical_instrument') THEN 'music'
        WHEN subclass IN ('american_football','stadium','soccer') THEN 'stadium'
        WHEN subclass IN ('art','artwork','gallery','arts_centre') THEN 'art_gallery'
        WHEN subclass IN ('bag','clothes') THEN 'clothing_store'
        WHEN subclass IN ('swimming_area','swimming') THEN 'swimming'
        WHEN subclass IN ('castle','ruins') THEN 'castle'
        ELSE subclass
    END;
$$ LANGUAGE SQL IMMUTABLE;<|MERGE_RESOLUTION|>--- conflicted
+++ resolved
@@ -44,11 +44,7 @@
         WHEN subclass IN ('supermarket','deli','delicatessen','department_store','greengrocer','marketplace') THEN 'grocery'
         WHEN subclass IN ('books','library') THEN 'library'
         WHEN subclass IN ('university','college') THEN 'college'
-<<<<<<< HEAD
-        WHEN subclass IN ('hotel','motel','bed_and_breakfast','guest_house','hostel','chalet','alpine_hut') THEN 'lodging'
-=======
-        WHEN subclass IN ('hotel','motel','bed_and_breakfast','guest_house','hostel','chalet','alpine_hut','camp_site','dormitory') THEN 'lodging'
->>>>>>> 7bb81066
+        WHEN subclass IN ('hotel','motel','bed_and_breakfast','guest_house','hostel','chalet','alpine_hut','dormitory') THEN 'lodging'
         WHEN subclass IN ('chocolate','confectionery') THEN 'ice_cream'
         WHEN subclass IN ('post_box','post_office') THEN 'post'
         WHEN subclass IN ('cafe') THEN 'cafe'

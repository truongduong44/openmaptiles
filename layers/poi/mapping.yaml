--- conflicted
+++ resolved
@@ -366,6 +366,7 @@
   aerialway: *poi_mapping_aerialway
   amenity: *poi_mapping_amenity
   barrier: *poi_mapping_barrier
+  building: *poi_mapping_building
   highway: *poi_mapping_highway
   historic: *poi_mapping_historic
   landuse: *poi_mapping_landuse
@@ -380,141 +381,11 @@
   # etldoc: imposm3 -> osm_poi_point
   poi_point:
     type: point
-<<<<<<< HEAD
-    fields:
-    - name: osm_id
-      type: id
-    - name: geometry
-      type: geometry
-    - name: name
-      key: name
-      type: string
-    - name: name_en
-      key: name:en
-      type: string
-    - name: name_de
-      key: name:de
-      type: string
-    - name: tags
-      type: hstore_tags
-    - name: subclass
-      type: mapping_value
-    - name: mapping_key
-      type: mapping_key
-    - name: station
-      key: station
-      type: string
-    - name: funicular
-      key: funicular
-      type: string
-    - name: information
-      key: information
-      type: string
-    - name: uic_ref
-      key: uic_ref
-      type: string
-    - name: religion
-      key: religion
-      type: string
-    - name: level
-      key: level
-      type: integer
-    - name: indoor
-      key: indoor
-      type: bool
-    - name: layer
-      key: layer
-      type: integer
-    - name: sport
-      key: sport
-      type: string
-    mapping:
-      aerialway: *poi_mapping_aerialway
-      amenity: *poi_mapping_amenity
-      barrier: *poi_mapping_barrier
-      building: *poi_mapping_building
-      highway: *poi_mapping_highway
-      historic: *poi_mapping_historic
-      landuse: *poi_mapping_landuse
-      leisure: *poi_mapping_leisure
-      railway: *poi_mapping_railway
-      shop: *poi_mapping_shop
-      sport: *poi_mapping_sport
-      tourism: *poi_mapping_tourism
-      waterway: *poi_mapping_waterway
-
-
-  # etldoc: imposm3 -> osm_poi_polygon
-  poi_polygon:
-    type: polygon
-    fields:
-    - name: osm_id
-      type: id
-    - name: geometry
-      type: geometry
-    - name: name
-      key: name
-      type: string
-    - name: name_en
-      key: name:en
-      type: string
-    - name: name_de
-      key: name:de
-      type: string
-    - name: tags
-      type: hstore_tags
-    - name: subclass
-      type: mapping_value
-    - name: mapping_key
-      type: mapping_key
-    - name: station
-      key: station
-      type: string
-    - name: funicular
-      key: funicular
-      type: string
-    - name: information
-      key: information
-      type: string
-    - name: uic_ref
-      key: uic_ref
-      type: string
-    - name: religion
-      key: religion
-      type: string
-    - name: level
-      key: level
-      type: integer
-    - name: indoor
-      key: indoor
-      type: bool
-    - name: layer
-      key: layer
-      type: integer
-    - name: sport
-      key: sport
-      type: string
-    mapping:
-      aerialway: *poi_mapping_aerialway
-      amenity: *poi_mapping_amenity
-      barrier: *poi_mapping_barrier
-      building: *poi_mapping_building
-      highway: *poi_mapping_highway
-      historic: *poi_mapping_historic
-      landuse: *poi_mapping_landuse
-      leisure: *poi_mapping_leisure
-      railway: *poi_mapping_railway
-      shop: *poi_mapping_shop
-      sport: *poi_mapping_sport
-      tourism: *poi_mapping_tourism
-      waterway: *poi_mapping_waterway
-=======
     fields: *poi_fields
     mapping: *poi_mapping
-    
+
   # etldoc: imposm3 -> osm_poi_polygon
   poi_polygon:
     type: polygon
     fields: *poi_fields
-    mapping: *poi_mapping
->>>>>>> 53976b15
+    mapping: *poi_mapping
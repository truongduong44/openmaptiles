--TODO: Find a way to nicely generalize landcover
--CREATE TABLE IF NOT EXISTS landcover_grouped_gen2 AS (
--	SELECT osm_id, ST_Simplify((ST_Dump(geometry)).geom, 600) AS geometry, landuse, "natural", wetland
--	FROM (
--	  SELECT max(osm_id) AS osm_id, ST_Union(ST_Buffer(geometry, 600)) AS geometry, landuse, "natural", wetland
--	  FROM osm_landcover_polygon_gen1
--	  GROUP BY LabelGrid(geometry, 15000000), landuse, "natural", wetland
--	) AS grouped_measurements
--);
--CREATE INDEX IF NOT EXISTS landcover_grouped_gen2_geometry_idx ON landcover_grouped_gen2 USING gist(geometry);

CREATE OR REPLACE FUNCTION landcover_class(subclass VARCHAR) RETURNS TEXT AS $$
    SELECT CASE
<<<<<<< HEAD
        WHEN subclass IN ('farmland', 'farm', 'orchard', 'vineyard', 'plant_nursery') THEN 'farmland'
        WHEN subclass IN ('glacier', 'ice_shelf') THEN 'ice'
        WHEN subclass IN ('wood', 'forest') THEN 'wood'
        WHEN subclass IN ('bare_rock', 'scree') THEN 'rock'
        WHEN subclass IN ('grassland', 'grass', 'meadow', 'allotments', 'grassland',
                          'park', 'village_green', 'recreation_ground', 'park', 'garden') THEN 'grass'
        WHEN subclass IN ('wetland', 'bog', 'swamp', 'wet_meadow', 'marsh', 'reedbed',
                          'saltern', 'tidalflat', 'saltmarsh', 'mangrove') THEN 'wetland'
        WHEN subclass IN ('beach', 'sand') THEN 'sand'
=======
        WHEN landuse IN ('farmland', 'farm', 'orchard', 'vineyard', 'plant_nursery') THEN 'farmland'
        WHEN "natural" IN ('glacier', 'ice_shelf') THEN 'ice'
        WHEN "natural"='wood' OR landuse IN ('forest') THEN 'wood'
        WHEN "natural" IN ('bare_rock', 'scree') THEN 'rock'
        WHEN "natural" IN ('fell', 'grassland', 'heath', 'scrub', 'tundra')
            OR landuse IN ('grass', 'meadow', 'allotments', 'grassland',
                'park', 'village_green', 'recreation_ground')
            OR leisure IN ('park', 'garden')
            THEN 'grass'
        WHEN "natural"='wetland' OR wetland IN ('bog', 'swamp', 'wet_meadow', 'marsh', 'reedbed', 'saltern', 'tidalflat', 'saltmarsh', 'mangrove') THEN 'wetland'
        WHEN "natural"IN ('beach', 'sand', 'dune') THEN 'sand'
>>>>>>> 3f65811c
        ELSE NULL
    END;
$$ LANGUAGE SQL IMMUTABLE;

-- etldoc: ne_110m_glaciated_areas ->  landcover_z0
CREATE OR REPLACE VIEW landcover_z0 AS (
    SELECT NULL::bigint AS osm_id, geometry, 'glacier'::text AS subclass FROM ne_110m_glaciated_areas
);

CREATE OR REPLACE VIEW landcover_z2 AS (
    -- etldoc: ne_50m_glaciated_areas ->  landcover_z2
    SELECT NULL::bigint AS osm_id, geometry, 'glacier'::text AS subclass FROM ne_50m_glaciated_areas
    UNION ALL
    -- etldoc: ne_50m_antarctic_ice_shelves_polys ->  landcover_z2
    SELECT NULL::bigint AS osm_id, geometry, 'ice_shelf'::text AS subclass FROM ne_50m_antarctic_ice_shelves_polys
);

CREATE OR REPLACE VIEW landcover_z5 AS (
    -- etldoc: ne_10m_glaciated_areas ->  landcover_z5
    SELECT NULL::bigint AS osm_id, geometry, 'glacier'::text AS subclass FROM ne_10m_glaciated_areas
    UNION ALL
    -- etldoc: ne_10m_antarctic_ice_shelves_polys ->  landcover_z5
    SELECT NULL::bigint AS osm_id, geometry, 'ice_shelf'::text AS subclass FROM ne_10m_antarctic_ice_shelves_polys
);

CREATE OR REPLACE VIEW landcover_z7 AS (
    -- etldoc: osm_landcover_polygon_gen7 ->  landcover_z7
    SELECT osm_id, geometry, subclass FROM osm_landcover_polygon_gen7
);

CREATE OR REPLACE VIEW landcover_z8 AS (
    -- etldoc: osm_landcover_polygon_gen6 ->  landcover_z8
    SELECT osm_id, geometry, subclass FROM osm_landcover_polygon_gen6
);

CREATE OR REPLACE VIEW landcover_z9 AS (
    -- etldoc: osm_landcover_polygon_gen5 ->  landcover_z9
    SELECT osm_id, geometry, subclass FROM osm_landcover_polygon_gen5
);

CREATE OR REPLACE VIEW landcover_z10 AS (
    -- etldoc: osm_landcover_polygon_gen4 ->  landcover_z10
    SELECT osm_id, geometry, subclass FROM osm_landcover_polygon_gen4
);

CREATE OR REPLACE VIEW landcover_z11 AS (
    -- etldoc: osm_landcover_polygon_gen3 ->  landcover_z11
    SELECT osm_id, geometry, subclass FROM osm_landcover_polygon_gen3
);

CREATE OR REPLACE VIEW landcover_z12 AS (
    -- etldoc: osm_landcover_polygon_gen2 ->  landcover_z12
    SELECT osm_id, geometry, subclass FROM osm_landcover_polygon_gen2
);

CREATE OR REPLACE VIEW landcover_z13 AS (
    -- etldoc: osm_landcover_polygon_gen1 ->  landcover_z13
    SELECT osm_id, geometry, subclass FROM osm_landcover_polygon_gen1
);

CREATE OR REPLACE VIEW landcover_z14 AS (
    -- etldoc: osm_landcover_polygon ->  landcover_z14
    SELECT osm_id, geometry, subclass FROM osm_landcover_polygon
);

-- etldoc: layer_landcover[shape=record fillcolor=lightpink, style="rounded, filled", label="layer_landcover | <z0_1> z0-z1 | <z2_4> z2-z4 | <z5_6> z5-z6 |<z7> z7 |<z8> z8 |<z9> z9 |<z10> z10 |<z11> z11 |<z12> z12|<z13> z13|<z14_> z14+" ] ;

CREATE OR REPLACE FUNCTION layer_landcover(bbox geometry, zoom_level int)
RETURNS TABLE(osm_id bigint, geometry geometry, class text, subclass text) AS $$
    SELECT osm_id, geometry,
        landcover_class(subclass) AS class,
        subclass
        FROM (
        -- etldoc:  landcover_z0 -> layer_landcover:z0_1
        SELECT * FROM landcover_z0
        WHERE zoom_level BETWEEN 0 AND 1 AND geometry && bbox
        UNION ALL
        -- etldoc:  landcover_z2 -> layer_landcover:z2_4
        SELECT * FROM landcover_z2
        WHERE zoom_level BETWEEN 2 AND 4 AND geometry && bbox
        UNION ALL
        -- etldoc:  landcover_z5 -> layer_landcover:z5_6
        SELECT * FROM landcover_z5
        WHERE zoom_level BETWEEN 5 AND 6 AND geometry && bbox
        UNION ALL
        -- etldoc:  landcover_z7 -> layer_landcover:z7
        SELECT *
        FROM landcover_z7 WHERE zoom_level = 7 AND geometry && bbox
        UNION ALL
        -- etldoc:  landcover_z8 -> layer_landcover:z8
        SELECT *
        FROM landcover_z8 WHERE zoom_level = 8 AND geometry && bbox
        UNION ALL
        -- etldoc:  landcover_z9 -> layer_landcover:z9
        SELECT *
        FROM landcover_z9 WHERE zoom_level = 9 AND geometry && bbox
        UNION ALL
        -- etldoc:  landcover_z10 -> layer_landcover:z10
        SELECT *
        FROM landcover_z10 WHERE zoom_level = 10 AND geometry && bbox
        UNION ALL
        -- etldoc:  landcover_z11 -> layer_landcover:z11
        SELECT *
        FROM landcover_z11 WHERE zoom_level = 11 AND geometry && bbox
        UNION ALL
        -- etldoc:  landcover_z12 -> layer_landcover:z12
        SELECT *
        FROM landcover_z12 WHERE zoom_level = 12 AND geometry && bbox
        UNION ALL
        -- etldoc:  landcover_z13 -> layer_landcover:z13
        SELECT *
        FROM landcover_z13 WHERE zoom_level = 13 AND geometry && bbox
        UNION ALL
        -- etldoc:  landcover_z14 -> layer_landcover:z14_
        SELECT *
        FROM landcover_z14 WHERE zoom_level >= 14 AND geometry && bbox
    ) AS zoom_levels;
$$ LANGUAGE SQL IMMUTABLE;<|MERGE_RESOLUTION|>--- conflicted
+++ resolved
@@ -11,29 +11,15 @@
 
 CREATE OR REPLACE FUNCTION landcover_class(subclass VARCHAR) RETURNS TEXT AS $$
     SELECT CASE
-<<<<<<< HEAD
         WHEN subclass IN ('farmland', 'farm', 'orchard', 'vineyard', 'plant_nursery') THEN 'farmland'
         WHEN subclass IN ('glacier', 'ice_shelf') THEN 'ice'
         WHEN subclass IN ('wood', 'forest') THEN 'wood'
         WHEN subclass IN ('bare_rock', 'scree') THEN 'rock'
-        WHEN subclass IN ('grassland', 'grass', 'meadow', 'allotments', 'grassland',
-                          'park', 'village_green', 'recreation_ground', 'park', 'garden') THEN 'grass'
+        WHEN subclass IN ('fell', 'grassland', 'heath', 'scrub', 'tundra', 'grass', 'meadow', 'allotments',
+                          'park', 'village_green', 'recreation_ground', 'garden') THEN 'grass'
         WHEN subclass IN ('wetland', 'bog', 'swamp', 'wet_meadow', 'marsh', 'reedbed',
                           'saltern', 'tidalflat', 'saltmarsh', 'mangrove') THEN 'wetland'
-        WHEN subclass IN ('beach', 'sand') THEN 'sand'
-=======
-        WHEN landuse IN ('farmland', 'farm', 'orchard', 'vineyard', 'plant_nursery') THEN 'farmland'
-        WHEN "natural" IN ('glacier', 'ice_shelf') THEN 'ice'
-        WHEN "natural"='wood' OR landuse IN ('forest') THEN 'wood'
-        WHEN "natural" IN ('bare_rock', 'scree') THEN 'rock'
-        WHEN "natural" IN ('fell', 'grassland', 'heath', 'scrub', 'tundra')
-            OR landuse IN ('grass', 'meadow', 'allotments', 'grassland',
-                'park', 'village_green', 'recreation_ground')
-            OR leisure IN ('park', 'garden')
-            THEN 'grass'
-        WHEN "natural"='wetland' OR wetland IN ('bog', 'swamp', 'wet_meadow', 'marsh', 'reedbed', 'saltern', 'tidalflat', 'saltmarsh', 'mangrove') THEN 'wetland'
-        WHEN "natural"IN ('beach', 'sand', 'dune') THEN 'sand'
->>>>>>> 3f65811c
+        WHEN subclass IN ('beach', 'sand', 'dune') THEN 'sand'
         ELSE NULL
     END;
 $$ LANGUAGE SQL IMMUTABLE;

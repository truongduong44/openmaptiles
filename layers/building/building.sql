-- etldoc: layer_building[shape=record fillcolor=lightpink, style="rounded,filled",
-- etldoc:     label="layer_building | <z13> z13 | <z14_> z14+ " ] ;

CREATE INDEX IF NOT EXISTS osm_building_relation_building_idx ON osm_building_relation (building) WHERE building = '' AND ST_GeometryType(geometry) = 'ST_Polygon';
CREATE INDEX IF NOT EXISTS osm_building_relation_member_idx ON osm_building_relation (member) WHERE role = 'outline';

CREATE OR REPLACE VIEW osm_all_buildings AS
(
SELECT
    -- etldoc: osm_building_relation -> layer_building:z14_
    -- Buildings built from relations
    member                                                               AS osm_id,
    geometry,
    COALESCE(CleanNumeric(height), CleanNumeric(buildingheight))         AS height,
    COALESCE(CleanNumeric(min_height), CleanNumeric(buildingmin_height)) AS min_height,
    COALESCE(CleanNumeric(levels), CleanNumeric(buildinglevels))         AS levels,
    COALESCE(CleanNumeric(min_level), CleanNumeric(buildingmin_level))   AS min_level,
    nullif(material, '')                                                 AS material,
    nullif(colour, '')                                                   AS colour,
    FALSE                                                                AS hide_3d
FROM osm_building_relation
WHERE building = ''
  AND ST_GeometryType(geometry) = 'ST_Polygon'
UNION ALL

SELECT
    -- etldoc: osm_building_polygon -> layer_building:z14_
    -- Standalone buildings
    obp.osm_id,
    obp.geometry,
    COALESCE(CleanNumeric(obp.height), CleanNumeric(obp.buildingheight))         AS height,
    COALESCE(CleanNumeric(obp.min_height), CleanNumeric(obp.buildingmin_height)) AS min_height,
    COALESCE(CleanNumeric(obp.levels), CleanNumeric(obp.buildinglevels))         AS levels,
    COALESCE(CleanNumeric(obp.min_level), CleanNumeric(obp.buildingmin_level))   AS min_level,
    nullif(obp.material, '')                                                     AS material,
    nullif(obp.colour, '')                                                       AS colour,
    obr.role IS NOT NULL                                                         AS hide_3d
FROM osm_building_polygon obp
         LEFT JOIN osm_building_relation obr ON
        obp.osm_id >= 0 AND
        obr.member = obp.osm_id AND
        obr.role = 'outline'
WHERE ST_GeometryType(obp.geometry) IN ('ST_Polygon', 'ST_MultiPolygon')
    );

CREATE OR REPLACE FUNCTION layer_building(bbox geometry, zoom_level int)
    RETURNS TABLE
            (
                geometry          geometry,
                osm_id            bigint,
                render_height     int,
                render_min_height int,
                colour            text,
                hide_3d           boolean
            )
AS
$$
SELECT geometry,
       osm_id,
       render_height,
       render_min_height,
       COALESCE(colour, CASE material
           -- Ordered by count from taginfo
<<<<<<< HEAD
           WHEN 'cement_block' THEN '#6a7880'
           WHEN 'brick' THEN '#bd8161'
           WHEN 'plaster' THEN '#dadbdb'
           WHEN 'wood' THEN '#d48741'
           WHEN 'concrete' THEN '#d3c2b0'
           WHEN 'metal' THEN '#b7b1a6'
           WHEN 'stone' THEN '#b4a995'
           WHEN 'mud' THEN '#9d8b75'
           WHEN 'steel' THEN '#b7b1a6' -- same as metal
           WHEN 'glass' THEN '#5a81a0'
           WHEN 'traditional' THEN '#bd8161' -- same as brick
           WHEN 'masonry' THEN '#bd8161' -- same as brick
           WHEN 'Brick' THEN '#bd8161' -- same as brick
           WHEN 'tin' THEN '#b7b1a6' -- same as metal
           WHEN 'timber_framing' THEN '#b3b0a9'
           WHEN 'sandstone' THEN '#b4a995' -- same as stone
           WHEN 'clay' THEN '#9d8b75' -- same as mud
       END) AS colour,
      CASE WHEN hide_3d THEN TRUE END AS hide_3d
    FROM (
        -- etldoc: osm_building_block_gen1 -> layer_building:z13
        SELECT
            osm_id, geometry,
            NULL::int AS render_height, NULL::int AS render_min_height,
            NULL::text AS material, NULL::text AS colour,
            FALSE AS hide_3d
        FROM osm_building_block_gen1
        WHERE zoom_level = 13 AND geometry && bbox
        UNION ALL
        -- etldoc: osm_building_polygon -> layer_building:z14_
        SELECT DISTINCT ON (osm_id)
           osm_id, geometry,
           ceil(COALESCE(height, levels*3.66, 5))::int AS render_height,
           floor(COALESCE(min_height, min_level*3.66, 0))::int AS render_min_height,
           material,
           colour,
           hide_3d
        FROM osm_all_buildings
        WHERE
            (levels IS NULL OR levels < 1000) AND
            (min_level IS NULL OR min_level < 1000) AND
            (height IS NULL OR height < 3000) AND
            (min_height IS NULL OR min_height < 3000) AND
            zoom_level >= 14 AND geometry && bbox
    ) AS zoom_levels
    ORDER BY render_height ASC, ST_YMin(geometry) DESC;
$$
LANGUAGE SQL IMMUTABLE;
=======
                            WHEN 'cement_block' THEN '#6a7880'
                            WHEN 'brick' THEN '#bd8161'
                            WHEN 'plaster' THEN '#dadbdb'
                            WHEN 'wood' THEN '#d48741'
                            WHEN 'concrete' THEN '#d3c2b0'
                            WHEN 'metal' THEN '#b7b1a6'
                            WHEN 'stone' THEN '#b4a995'
                            WHEN 'mud' THEN '#9d8b75'
                            WHEN 'steel' THEN '#b7b1a6' -- same as metal
                            WHEN 'glass' THEN '#5a81a0'
                            WHEN 'traditional' THEN '#bd8161' -- same as brick
                            WHEN 'masonry' THEN '#bd8161' -- same as brick
                            WHEN 'Brick' THEN '#bd8161' -- same as brick
                            WHEN 'tin' THEN '#b7b1a6' -- same as metal
                            WHEN 'timber_framing' THEN '#b3b0a9'
                            WHEN 'sandstone' THEN '#b4a995' -- same as stone
                            WHEN 'clay' THEN '#9d8b75' -- same as mud
           END)                        AS colour,
       CASE WHEN hide_3d THEN TRUE END AS hide_3d
FROM (
         SELECT
             -- etldoc: osm_building_polygon_gen1 -> layer_building:z13
             osm_id,
             geometry,
             NULL::int  AS render_height,
             NULL::int  AS render_min_height,
             NULL::text AS material,
             NULL::text AS colour,
             FALSE      AS hide_3d
         FROM osm_building_polygon_gen1
         WHERE zoom_level = 13
           AND geometry && bbox
         UNION ALL
         SELECT
                                  -- etldoc: osm_building_polygon -> layer_building:z14_
             DISTINCT ON (osm_id) osm_id,
                                  geometry,
                                  ceil(COALESCE(height, levels * 3.66, 5))::int         AS render_height,
                                  floor(COALESCE(min_height, min_level * 3.66, 0))::int AS render_min_height,
                                  material,
                                  colour,
                                  hide_3d
         FROM osm_all_buildings
         WHERE (levels IS NULL OR levels < 1000)
           AND (min_level IS NULL OR min_level < 1000)
           AND (height IS NULL OR height < 3000)
           AND (min_height IS NULL OR min_height < 3000)
           AND zoom_level >= 14
           AND geometry && bbox
     ) AS zoom_levels
ORDER BY render_height ASC, ST_YMin(geometry) DESC;
$$ LANGUAGE SQL IMMUTABLE;
>>>>>>> ffd237d5

-- not handled: where a building outline covers building parts<|MERGE_RESOLUTION|>--- conflicted
+++ resolved
@@ -61,56 +61,6 @@
        render_min_height,
        COALESCE(colour, CASE material
            -- Ordered by count from taginfo
-<<<<<<< HEAD
-           WHEN 'cement_block' THEN '#6a7880'
-           WHEN 'brick' THEN '#bd8161'
-           WHEN 'plaster' THEN '#dadbdb'
-           WHEN 'wood' THEN '#d48741'
-           WHEN 'concrete' THEN '#d3c2b0'
-           WHEN 'metal' THEN '#b7b1a6'
-           WHEN 'stone' THEN '#b4a995'
-           WHEN 'mud' THEN '#9d8b75'
-           WHEN 'steel' THEN '#b7b1a6' -- same as metal
-           WHEN 'glass' THEN '#5a81a0'
-           WHEN 'traditional' THEN '#bd8161' -- same as brick
-           WHEN 'masonry' THEN '#bd8161' -- same as brick
-           WHEN 'Brick' THEN '#bd8161' -- same as brick
-           WHEN 'tin' THEN '#b7b1a6' -- same as metal
-           WHEN 'timber_framing' THEN '#b3b0a9'
-           WHEN 'sandstone' THEN '#b4a995' -- same as stone
-           WHEN 'clay' THEN '#9d8b75' -- same as mud
-       END) AS colour,
-      CASE WHEN hide_3d THEN TRUE END AS hide_3d
-    FROM (
-        -- etldoc: osm_building_block_gen1 -> layer_building:z13
-        SELECT
-            osm_id, geometry,
-            NULL::int AS render_height, NULL::int AS render_min_height,
-            NULL::text AS material, NULL::text AS colour,
-            FALSE AS hide_3d
-        FROM osm_building_block_gen1
-        WHERE zoom_level = 13 AND geometry && bbox
-        UNION ALL
-        -- etldoc: osm_building_polygon -> layer_building:z14_
-        SELECT DISTINCT ON (osm_id)
-           osm_id, geometry,
-           ceil(COALESCE(height, levels*3.66, 5))::int AS render_height,
-           floor(COALESCE(min_height, min_level*3.66, 0))::int AS render_min_height,
-           material,
-           colour,
-           hide_3d
-        FROM osm_all_buildings
-        WHERE
-            (levels IS NULL OR levels < 1000) AND
-            (min_level IS NULL OR min_level < 1000) AND
-            (height IS NULL OR height < 3000) AND
-            (min_height IS NULL OR min_height < 3000) AND
-            zoom_level >= 14 AND geometry && bbox
-    ) AS zoom_levels
-    ORDER BY render_height ASC, ST_YMin(geometry) DESC;
-$$
-LANGUAGE SQL IMMUTABLE;
-=======
                             WHEN 'cement_block' THEN '#6a7880'
                             WHEN 'brick' THEN '#bd8161'
                             WHEN 'plaster' THEN '#dadbdb'
@@ -132,7 +82,7 @@
        CASE WHEN hide_3d THEN TRUE END AS hide_3d
 FROM (
          SELECT
-             -- etldoc: osm_building_polygon_gen1 -> layer_building:z13
+             -- etldoc: osm_building_block_gen1 -> layer_building:z13
              osm_id,
              geometry,
              NULL::int  AS render_height,
@@ -140,7 +90,7 @@
              NULL::text AS material,
              NULL::text AS colour,
              FALSE      AS hide_3d
-         FROM osm_building_polygon_gen1
+         FROM osm_building_block_gen1
          WHERE zoom_level = 13
            AND geometry && bbox
          UNION ALL
@@ -163,6 +113,5 @@
      ) AS zoom_levels
 ORDER BY render_height ASC, ST_YMin(geometry) DESC;
 $$ LANGUAGE SQL IMMUTABLE;
->>>>>>> ffd237d5
 
 -- not handled: where a building outline covers building parts
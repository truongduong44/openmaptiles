--- conflicted
+++ resolved
@@ -106,7 +106,6 @@
           value of the [`indoor`](http://wiki.openstreetmap.org/wiki/Key:indoor) tag.
       values:
       - 1
-<<<<<<< HEAD
     bicycle:
       description: |
           Original value of the [`bicycle`](http://wiki.openstreetmap.org/wiki/Key:bicycle) tag (highways only).
@@ -119,11 +118,6 @@
     mtb_scale:
       description: |
           Original value of the [`mtb:scale`](http://wiki.openstreetmap.org/wiki/Key:mtb:scale) tag (highways only).
-  datasource:
-    geometry_field: geometry
-    srid: 900913
-    query: (SELECT geometry, class, subclass, oneway, ramp, brunnel, service, layer, level, indoor, bicycle, foot, horse, mtb_scale FROM layer_transportation(!bbox!, z(!scale_denominator!))) AS t
-=======
     surface:
       description: |
           Values of [`surface`](https://wiki.openstreetmap.org/wiki/Key:surface) tag devided into 2 groups `paved` (paved, asphalt, cobblestone, concrete, concrete:lanes, concrete:plates, metal, paving_stones, sett, unhewn_cobblestone, wood) and `unpaved` (unpaved, compacted, dirt, earth, fine_gravel, grass, grass_paver, gravel, gravel_turf, ground, ice, mud, pebblestone, salt, sand, snow, woodchips).
@@ -133,8 +127,7 @@
   datasource:
     geometry_field: geometry
     srid: 900913
-    query: (SELECT geometry, class, subclass, oneway, ramp, brunnel, service, layer, level, indoor, surface FROM layer_transportation(!bbox!, z(!scale_denominator!))) AS t
->>>>>>> edd1c44a
+    query: (SELECT geometry, class, subclass, oneway, ramp, brunnel, service, layer, level, indoor, bicycle, foot, horse, mtb_scale, surface FROM layer_transportation(!bbox!, z(!scale_denominator!))) AS t
 schema:
   - ./class.sql
   - ./update_transportation_merge.sql

--- conflicted
+++ resolved
@@ -8,11 +8,7 @@
 CREATE OR REPLACE FUNCTION layer_transportation(bbox geometry, zoom_level int)
 RETURNS TABLE(osm_id bigint, geometry geometry, class text, subclass text,
 ramp int, oneway int, brunnel TEXT, service TEXT, layer INT, level INT,
-<<<<<<< HEAD
-indoor INT, bicycle TEXT, foot TEXT, horse TEXT, mtb_scale TEXT) AS $$
-=======
-indoor INT, surface TEXT) AS $$
->>>>>>> edd1c44a
+indoor INT, bicycle TEXT, foot TEXT, horse TEXT, mtb_scale, surface TEXT) AS $$
     SELECT
         osm_id, geometry,
         CASE
@@ -38,14 +34,11 @@
         NULLIF(layer, 0) AS layer,
         "level",
         CASE WHEN indoor=TRUE THEN 1 ELSE NULL END as indoor,
-<<<<<<< HEAD
         NULLIF(bicycle, '') AS bicycle,
         NULLIF(foot, '') AS foot,
         NULLIF(horse, '') AS horse,
-        NULLIF(mtb_scale, '') AS mtb_scale
-=======
+        NULLIF(mtb_scale, '') AS mtb_scale,
         NULLIF(surface, '') AS surface
->>>>>>> edd1c44a
     FROM (
         -- etldoc: osm_transportation_merge_linestring_gen7 -> layer_transportation:z4
         SELECT
@@ -56,11 +49,8 @@
             NULL::boolean AS is_ford,
             NULL::boolean AS is_ramp, NULL::int AS is_oneway, NULL as man_made,
             NULL::int AS layer, NULL::int AS level, NULL::boolean AS indoor,
-<<<<<<< HEAD
-            NULL as bicycle, NULL as foot, NULL as horse, NULL as mtb_scale,
-=======
-	    NULL AS surface,
->>>>>>> edd1c44a
+            NULL as bicycle, NULL as foot, NULL as horse, NULL as mtb_scale,
+            NULL AS surface,
             z_order
         FROM osm_transportation_merge_linestring_gen7
         WHERE zoom_level = 4
@@ -75,12 +65,8 @@
             NULL::boolean AS is_ford,
             NULL::boolean AS is_ramp, NULL::int AS is_oneway, NULL as man_made,
             NULL::int AS layer, NULL::int AS level, NULL::boolean AS indoor,
-<<<<<<< HEAD
-            NULL as bicycle, NULL as foot, NULL as horse, NULL as mtb_scale,
-            z_order
-=======
-            NULL AS surface, z_order
->>>>>>> edd1c44a
+            NULL as bicycle, NULL as foot, NULL as horse, NULL as mtb_scale,
+            NULL AS surface, z_order
         FROM osm_transportation_merge_linestring_gen6
         WHERE zoom_level = 5
         UNION ALL
@@ -94,12 +80,8 @@
             NULL::boolean AS is_ford,
             NULL::boolean AS is_ramp, NULL::int AS is_oneway, NULL as man_made,
             NULL::int AS layer, NULL::int AS level, NULL::boolean AS indoor,
-<<<<<<< HEAD
-            NULL as bicycle, NULL as foot, NULL as horse, NULL as mtb_scale,
-            z_order
-=======
-            NULL AS surface, z_order
->>>>>>> edd1c44a
+            NULL as bicycle, NULL as foot, NULL as horse, NULL as mtb_scale,
+            NULL AS surface, z_order
         FROM osm_transportation_merge_linestring_gen5
         WHERE zoom_level = 6
         UNION ALL
@@ -113,12 +95,8 @@
             NULL::boolean AS is_ford,
             NULL::boolean AS is_ramp, NULL::int AS is_oneway, NULL as man_made,
             NULL::int AS layer, NULL::int AS level, NULL::boolean AS indoor,
-<<<<<<< HEAD
-            NULL as bicycle, NULL as foot, NULL as horse, NULL as mtb_scale,
-            z_order
-=======
-            NULL AS surface, z_order
->>>>>>> edd1c44a
+            NULL as bicycle, NULL as foot, NULL as horse, NULL as mtb_scale,
+            NULL AS surface, z_order
         FROM osm_transportation_merge_linestring_gen4
         WHERE zoom_level = 7
         UNION ALL
@@ -132,12 +110,8 @@
             NULL::boolean AS is_ford,
             NULL::boolean AS is_ramp, NULL::int AS is_oneway, NULL as man_made,
             NULL::int AS layer, NULL::int AS level, NULL::boolean AS indoor,
-<<<<<<< HEAD
-            NULL as bicycle, NULL as foot, NULL as horse, NULL as mtb_scale,
-            z_order
-=======
-            NULL AS surface, z_order
->>>>>>> edd1c44a
+            NULL as bicycle, NULL as foot, NULL as horse, NULL as mtb_scale,
+            NULL AS surface, z_order
         FROM osm_transportation_merge_linestring_gen3
         WHERE zoom_level = 8
         UNION ALL
@@ -152,12 +126,8 @@
             NULL::boolean AS is_ford,
             NULL::boolean AS is_ramp, NULL::int AS is_oneway, NULL as man_made,
             layer, NULL::int AS level, NULL::boolean AS indoor,
-<<<<<<< HEAD
             bicycle, foot, horse, mtb_scale,
-            z_order
-=======
-            NULL AS surface, z_order
->>>>>>> edd1c44a
+            NULL AS surface, z_order
         FROM osm_highway_linestring_gen2
         WHERE zoom_level BETWEEN 9 AND 10
           AND st_length(geometry)>zres(11)
@@ -172,12 +142,8 @@
             NULL::boolean AS is_ford,
             NULL::boolean AS is_ramp, NULL::int AS is_oneway, NULL as man_made,
             layer, NULL::int AS level, NULL::boolean AS indoor,
-<<<<<<< HEAD
             bicycle, foot, horse, mtb_scale,
-            z_order
-=======
-            NULL AS surface, z_order
->>>>>>> edd1c44a
+            NULL AS surface, z_order
         FROM osm_highway_linestring_gen1
         WHERE zoom_level = 11
           AND st_length(geometry)>zres(12)
@@ -198,11 +164,8 @@
             CASE WHEN highway IN ('footway', 'steps') THEN indoor
                 ELSE NULL::boolean
             END AS indoor,
-<<<<<<< HEAD
             bicycle, foot, horse, mtb_scale,
-=======
             surface_value(surface) AS "surface",
->>>>>>> edd1c44a
             z_order
         FROM osm_highway_linestring
         WHERE NOT is_area AND (
@@ -234,12 +197,8 @@
             NULL::boolean AS is_ford,
             NULL::boolean AS is_ramp, NULL::int AS is_oneway, NULL as man_made,
             NULL::int AS layer, NULL::int AS level, NULL::boolean AS indoor,
-<<<<<<< HEAD
-            NULL as bicycle, NULL as foot, NULL as horse, NULL as mtb_scale,
-            z_order
-=======
-	    NULL as surface, z_order
->>>>>>> edd1c44a
+            NULL as bicycle, NULL as foot, NULL as horse, NULL as mtb_scale,
+      	    NULL as surface, z_order
         FROM osm_railway_linestring_gen5
         WHERE zoom_level = 8
             AND railway='rail' AND service = '' and usage='main'
@@ -254,12 +213,8 @@
             NULL::boolean AS is_ford,
             NULL::boolean AS is_ramp, NULL::int AS is_oneway, NULL as man_made,
             layer, NULL::int AS level, NULL::boolean AS indoor,
-<<<<<<< HEAD
-            NULL as bicycle, NULL as foot, NULL as horse, NULL as mtb_scale,
-            z_order
-=======
-	    NULL AS surface, z_order
->>>>>>> edd1c44a
+            NULL as bicycle, NULL as foot, NULL as horse, NULL as mtb_scale,
+            NULL AS surface, z_order
         FROM osm_railway_linestring_gen4
         WHERE zoom_level = 9
             AND railway='rail' AND service = '' and usage='main'
@@ -272,12 +227,8 @@
             NULL AS public_transport, service_value(service) AS service,
             is_bridge, is_tunnel, is_ford, is_ramp, is_oneway, NULL as man_made,
             layer, NULL::int AS level, NULL::boolean AS indoor,
-<<<<<<< HEAD
-            NULL as bicycle, NULL as foot, NULL as horse, NULL as mtb_scale,
-            z_order
-=======
-            NULL AS surface, z_order
->>>>>>> edd1c44a
+            NULL as bicycle, NULL as foot, NULL as horse, NULL as mtb_scale,
+            NULL AS surface, z_order
         FROM osm_railway_linestring_gen3
         WHERE zoom_level = 10
             AND railway IN ('rail', 'narrow_gauge') AND service = ''
@@ -290,12 +241,8 @@
             NULL AS public_transport, service_value(service) AS service,
             is_bridge, is_tunnel, is_ford, is_ramp, is_oneway, NULL as man_made,
             layer, NULL::int AS level, NULL::boolean AS indoor,
-<<<<<<< HEAD
-            NULL as bicycle, NULL as foot, NULL as horse, NULL as mtb_scale,
-            z_order
-=======
+            NULL as bicycle, NULL as foot, NULL as horse, NULL as mtb_scale,
             NULL as surface, z_order
->>>>>>> edd1c44a
         FROM osm_railway_linestring_gen2
         WHERE zoom_level = 11
             AND railway IN ('rail', 'narrow_gauge', 'light_rail') AND service = ''
@@ -308,12 +255,8 @@
             NULL AS public_transport, service_value(service) AS service,
             is_bridge, is_tunnel, is_ford, is_ramp, is_oneway, NULL as man_made,
             layer, NULL::int AS level, NULL::boolean AS indoor,
-<<<<<<< HEAD
-            NULL as bicycle, NULL as foot, NULL as horse, NULL as mtb_scale,
-            z_order
-=======
+            NULL as bicycle, NULL as foot, NULL as horse, NULL as mtb_scale,
             NULL as surface, z_order
->>>>>>> edd1c44a
         FROM osm_railway_linestring_gen1
         WHERE zoom_level = 12
             AND railway IN ('rail', 'narrow_gauge', 'light_rail') AND service = ''
@@ -327,12 +270,8 @@
             NULL AS public_transport, service_value(service) AS service,
             is_bridge, is_tunnel, is_ford, is_ramp, is_oneway, NULL as man_made,
             layer, NULL::int AS level, NULL::boolean AS indoor,
-<<<<<<< HEAD
-            NULL as bicycle, NULL as foot, NULL as horse, NULL as mtb_scale,
-            z_order
-=======
+            NULL as bicycle, NULL as foot, NULL as horse, NULL as mtb_scale,
             NULL as surface, z_order
->>>>>>> edd1c44a
         FROM osm_railway_linestring
         WHERE zoom_level = 13
                 AND railway IN ('rail', 'narrow_gauge', 'light_rail') AND service = ''
@@ -346,12 +285,8 @@
             NULL AS public_transport, service_value(service) AS service,
             is_bridge, is_tunnel, is_ford, is_ramp, is_oneway, NULL as man_made,
             layer, NULL::int AS level, NULL::boolean AS indoor,
-<<<<<<< HEAD
-            NULL as bicycle, NULL as foot, NULL as horse, NULL as mtb_scale,
-            z_order
-=======
-            NULL AS surface, z_order
->>>>>>> edd1c44a
+            NULL as bicycle, NULL as foot, NULL as horse, NULL as mtb_scale,
+            NULL AS surface, z_order
         FROM osm_aerialway_linestring_gen1
         WHERE zoom_level = 12
         UNION ALL
@@ -364,12 +299,8 @@
             NULL AS public_transport, service_value(service) AS service,
             is_bridge, is_tunnel, is_ford, is_ramp, is_oneway, NULL as man_made,
             layer, NULL::int AS level, NULL::boolean AS indoor,
-<<<<<<< HEAD
-            NULL as bicycle, NULL as foot, NULL as horse, NULL as mtb_scale,
-            z_order
-=======
-            NULL AS surface, z_order
->>>>>>> edd1c44a
+            NULL as bicycle, NULL as foot, NULL as horse, NULL as mtb_scale,
+            NULL AS surface, z_order
         FROM osm_aerialway_linestring
         WHERE zoom_level >= 13
         UNION ALL
@@ -381,12 +312,8 @@
             NULL AS public_transport, service_value(service) AS service,
             is_bridge, is_tunnel, is_ford, is_ramp, is_oneway, NULL as man_made,
             layer, NULL::int AS level, NULL::boolean AS indoor,
-<<<<<<< HEAD
-            NULL as bicycle, NULL as foot, NULL as horse, NULL as mtb_scale,
-            z_order
-=======
-            NULL AS surface, z_order
->>>>>>> edd1c44a
+            NULL as bicycle, NULL as foot, NULL as horse, NULL as mtb_scale,
+            NULL AS surface, z_order
         FROM osm_shipway_linestring_gen2
         WHERE zoom_level = 11
         UNION ALL
@@ -398,12 +325,9 @@
             NULL AS public_transport, service_value(service) AS service,
             is_bridge, is_tunnel, is_ford, is_ramp, is_oneway, NULL as man_made,
             layer, NULL::int AS level, NULL::boolean AS indoor,
-<<<<<<< HEAD
             NULL as bicycle, NULL as foot, NULL as horse, NULL as mtb_scale,
             z_order
-=======
-            NULL AS surface, z_order
->>>>>>> edd1c44a
+            NULL AS surface, z_order
         FROM osm_shipway_linestring_gen1
         WHERE zoom_level = 12
         UNION ALL
@@ -416,12 +340,8 @@
             NULL AS public_transport, service_value(service) AS service,
             is_bridge, is_tunnel, is_ford, is_ramp, is_oneway, NULL as man_made,
             layer, NULL::int AS level, NULL::boolean AS indoor,
-<<<<<<< HEAD
-            NULL as bicycle, NULL as foot, NULL as horse, NULL as mtb_scale,
-            z_order
-=======
-            NULL AS surface, z_order
->>>>>>> edd1c44a
+            NULL as bicycle, NULL as foot, NULL as horse, NULL as mtb_scale,
+            NULL AS surface, z_order
         FROM osm_shipway_linestring
         WHERE zoom_level >= 13
         UNION ALL
@@ -441,12 +361,8 @@
             END AS is_bridge, FALSE AS is_tunnel, FALSE AS is_ford,
             FALSE AS is_ramp, FALSE::int AS is_oneway, man_made,
             layer, NULL::int AS level, NULL::boolean AS indoor,
-<<<<<<< HEAD
-            NULL as bicycle, NULL as foot, NULL as horse, NULL as mtb_scale,
-            z_order
-=======
-            NULL AS surface, z_order
->>>>>>> edd1c44a
+            NULL as bicycle, NULL as foot, NULL as horse, NULL as mtb_scale,
+            NULL AS surface, z_order
         FROM osm_highway_polygon
         -- We do not want underground pedestrian areas for now
         WHERE zoom_level >= 13

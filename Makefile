--- conflicted
+++ resolved
@@ -186,11 +186,7 @@
 	@echo "* "
 	@echo "***********************************************************"
 	@echo " "
-<<<<<<< HEAD
-	docker run $(DC_OPTS) -it --name tileserver-gl -v $$(pwd)/data:/data -p 8080:80 maptiler/tileserver-gl
-=======
-	docker run $(DC_OPTS) -it --name tileserver-gl -v $$(pwd)/data:/data -p 8080:8080 klokantech/tileserver-gl --port 8080
->>>>>>> a26ccedf
+	docker run $(DC_OPTS) -it --name tileserver-gl -v $$(pwd)/data:/data -p 8080:8080 maptiler/tileserver-gl --port 8080
 
 .PHONY: start-postserve
 start-postserve: db-start

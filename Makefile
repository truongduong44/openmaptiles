# Options to run with docker and docker-compose - ensure the container is destroyed on exit
# Containers run as the current user rather than root (so that created files are not root-owned)
DC_OPTS?=--rm -u $(shell id -u):$(shell id -g)

# Allow a custom docker-compose project name
ifeq ($(strip $(DC_PROJECT)),)
  override DC_PROJECT:=$(notdir $(shell pwd))
  DOCKER_COMPOSE:= docker-compose
else
  DOCKER_COMPOSE:= docker-compose --project-name $(DC_PROJECT)
endif

# Use `xargs --no-run-if-empty` flag, if supported
XARGS:=xargs $(shell xargs --no-run-if-empty </dev/null 2>/dev/null && echo --no-run-if-empty)

# If running in the test mode, compare files rather than copy them
TEST_MODE?=no
ifeq ($(TEST_MODE),yes)
  # create images in ./build/devdoc and compare them to ./layers
  GRAPH_PARAMS=./build/devdoc ./layers
else
  # update graphs in the ./layers dir
  GRAPH_PARAMS=./layers
endif

.PHONY: all
all: build/openmaptiles.tm2source/data.yml build/mapping.yaml build-sql

# Set OpenMapTiles host
OMT_HOST:=http://$(firstword $(subst :, ,$(subst tcp://,,$(DOCKER_HOST))) localhost)

.PHONY: help
help:
	@echo "=============================================================================="
	@echo " OpenMapTiles  https://github.com/openmaptiles/openmaptiles "
	@echo "Hints for testing areas                "
	@echo "  make list-geofabrik                  # list actual geofabrik OSM extracts for download -> <<your-area>> "
	@echo "  ./quickstart.sh <<your-area>>        # example:  ./quickstart.sh madagascar "
	@echo " "
	@echo "Hints for designers:"
<<<<<<< HEAD
	@echo "  make start-postserve                 # start Postserver + Maputnik Editor [ see $(OMT_HOST):8088 ] "
	@echo "  make start-tileserver                # start maptiler/tileserver-gl       [ see $(OMT_HOST):8080 ] "
=======
	@echo "  make maputnik-start                  # start Maputnik Editor + dynamic tile server [ see $(OMT_HOST):8088 ]"
	@echo "  make postserve-start                 # start dynamic tile server [ see $(OMT_HOST):8088 ]"
	@echo "  make tileserver-start                # start klokantech/tileserver-gl     [ see $(OMT_HOST):8080 ]"
>>>>>>> d7873db0
	@echo " "
	@echo "Hints for developers:"
	@echo "  make                                 # build source code"
	@echo "  make list-geofabrik                  # list actual geofabrik OSM extracts for download"
	@echo "  make download-geofabrik area=albania # download OSM data from geofabrik,        and create config file"
	@echo "  make download-osmfr area=asia/qatar  # download OSM data from openstreetmap.fr, and create config file"
	@echo "  make download-bbike area=Amsterdam   # download OSM data from bbike.org,        and create config file"
	@echo "  make psql                            # start PostgreSQL console"
	@echo "  make psql-list-tables                # list all PostgreSQL tables"
	@echo "  make psql-vacuum-analyze             # PostgreSQL: VACUUM ANALYZE"
	@echo "  make psql-analyze                    # PostgreSQL: ANALYZE"
	@echo "  make generate-qareports              # generate reports                                [./build/qareports]"
	@echo "  make generate-devdoc                 # generate devdoc including graphs for all layers [./layers/...]"
	@echo "  make tools-dev                       # start openmaptiles-tools /bin/bash terminal"
	@echo "  make db-destroy                      # remove docker containers and PostgreSQL data volume"
	@echo "  make db-start                        # start PostgreSQL, creating it if it doesn't exist"
	@echo "  make db-stop                         # stop PostgreSQL database without destroying the data"
	@echo "  make import-sql-dev                  # start import-sql /bin/bash terminal"
	@echo "  make import-osm-dev                  # start import-osm /bin/bash terminal (imposm3)"
	@echo "  make docker-unnecessary-clean        # clean unnecessary docker image(s) and container(s)"
	@echo "  make refresh-docker-images           # refresh openmaptiles docker images from Docker HUB"
	@echo "  make remove-docker-images            # remove openmaptiles docker images"
	@echo "  make pgclimb-list-views              # list PostgreSQL public schema views"
	@echo "  make pgclimb-list-tables             # list PostgreSQL public schema tables"
	@echo "  cat  .env                            # list PG database and MIN_ZOOM and MAX_ZOOM information"
	@echo "  cat  quickstart.log                  # transcript of the last ./quickstart.sh run"
	@echo "  make help                            # help about available commands"
	@echo "=============================================================================="

.PHONY: init-dirs
init-dirs:
	@mkdir -p build
	@mkdir -p data
	@mkdir -p cache

build/openmaptiles.tm2source/data.yml: init-dirs
	mkdir -p build/openmaptiles.tm2source
	$(DOCKER_COMPOSE) run $(DC_OPTS) openmaptiles-tools generate-tm2source openmaptiles.yaml --host="postgres" --port=5432 --database="openmaptiles" --user="openmaptiles" --password="openmaptiles" > $@

build/mapping.yaml: init-dirs
	$(DOCKER_COMPOSE) run $(DC_OPTS) openmaptiles-tools generate-imposm3 openmaptiles.yaml > $@

.PHONY: build-sql
build-sql: init-dirs
	$(DOCKER_COMPOSE) run $(DC_OPTS) openmaptiles-tools generate-sql openmaptiles.yaml > build/tileset.sql

.PHONY: clean
clean:
	rm -rf build

.PHONY: db-destroy
db-destroy:
	$(DOCKER_COMPOSE) down -v --remove-orphans
	$(DOCKER_COMPOSE) rm -fv
	docker volume ls -q -f "name=^$${DC_PROJECT,,*}_" | $(XARGS) docker volume rm
	rm -rf cache

.PHONY: db-start
db-start:
	$(DOCKER_COMPOSE) up --no-recreate -d postgres
	@echo "Wait for PostgreSQL to start..."
	$(DOCKER_COMPOSE) run $(DC_OPTS) import-osm ./pgwait.sh

.PHONY: db-stop
db-stop:
	@echo "Stopping PostgreSQL..."
	$(DOCKER_COMPOSE) stop postgres

.PHONY: list-geofabrik
list-geofabrik:
	$(DOCKER_COMPOSE) run $(DC_OPTS) openmaptiles-tools download-osm list geofabrik

OSM_SERVERS:=geofabrik osmfr bbbike
ALL_DOWNLOADS:=$(addprefix download-,$(OSM_SERVERS))
OSM_SERVER=$(patsubst download-%,%,$@)
.PHONY: $(ALL_DOWNLOADS)
$(ALL_DOWNLOADS): init-dirs
ifeq ($(strip $(area)),)
	@echo ""
	@echo "ERROR: Unable to download an area if area is not given."
	@echo "Usage:"
	@echo "  make download-$(OSM_SERVER) area=<area-id>"
	@echo ""
	$(if $(filter %-geofabrik,$@),@echo "Use   make list-geofabrik   to get a list of all available areas";echo "")
	@exit 1
else
	@echo "=============== download-$(OSM_SERVER) ======================="
	@echo "Download area: $(area)"
	$(DOCKER_COMPOSE) run $(DC_OPTS) openmaptiles-tools bash -c \
		'download-osm $(OSM_SERVER) $(area) \
			--minzoom $$QUICKSTART_MIN_ZOOM \
			--maxzoom $$QUICKSTART_MAX_ZOOM \
			--make-dc /import/docker-compose-config.yml -- -d /import'
	ls -la ./data/$(notdir $(area))*
	@echo ""
endif

.PHONY: psql
psql: db-start
	$(DOCKER_COMPOSE) run $(DC_OPTS) import-osm ./psql.sh

.PHONY: import-osm
import-osm: db-start all
	$(DOCKER_COMPOSE) run $(DC_OPTS) import-osm

.PHONY: import-osmsql
import-osmsql: db-start all import-osm import-sql

.PHONY: import-data
import-data: db-start
	$(DOCKER_COMPOSE) run $(DC_OPTS) import-data

.PHONY: import-borders
import-borders: db-start
	$(DOCKER_COMPOSE) run $(DC_OPTS) openmaptiles-tools import-borders

.PHONY: import-sql
import-sql: db-start all
	$(DOCKER_COMPOSE) run $(DC_OPTS) openmaptiles-tools import-sql

.PHONY: generate-tiles
ifneq ($(wildcard data/docker-compose-config.yml),)
  DC_CONFIG_TILES:=-f docker-compose.yml -f ./data/docker-compose-config.yml
endif
generate-tiles: init-dirs db-start all
	rm -rf data/tiles.mbtiles
	echo "Generating tiles ..."; \
	$(DOCKER_COMPOSE) $(DC_CONFIG_TILES) run $(DC_OPTS) generate-vectortiles
	@echo "Updating generated tile metadata ..."
	$(DOCKER_COMPOSE) run $(DC_OPTS) openmaptiles-tools generate-metadata ./data/tiles.mbtiles

.PHONY: tileserver-start
tileserver-start: init-dirs
	@echo " "
	@echo "***********************************************************"
	@echo "* "
	@echo "* Download/refresh maptiler/tileserver-gl docker image"
	@echo "* see documentation: https://github.com/maptiler/tileserver-gl"
	@echo "* "
	@echo "***********************************************************"
	@echo " "
	docker pull maptiler/tileserver-gl
	@echo " "
	@echo "***********************************************************"
	@echo "* "
	@echo "* Start maptiler/tileserver-gl "
	@echo "*       ----------------------------> check $(OMT_HOST):8080 "
	@echo "* "
	@echo "***********************************************************"
	@echo " "
	docker run $(DC_OPTS) -it --name tileserver-gl -v $$(pwd)/data:/data -p 8080:8080 maptiler/tileserver-gl --port 8080

.PHONY: postserve-start
postserve-start: db-start
	@echo " "
	@echo "***********************************************************"
	@echo "* "
	@echo "* Bring up postserve at $(OMT_HOST):8090"
	@echo "*     --> can view it locally (use make maputnik-start)"
	@echo "*     --> or can use https://maputnik.github.io/editor"
	@echo "* "
	@echo "*  set data source / TileJSON URL to http://$(OMT_HOST):8090"
	@echo "* "
	@echo "***********************************************************"
	@echo " "
	$(DOCKER_COMPOSE) up -d postserve

.PHONY: postserve-stop
postserve-stop:
	$(DOCKER_COMPOSE) stop postserve

.PHONY: maputnik-start
maputnik-start: maputnik-stop postserve-start
	@echo " "
	@echo "***********************************************************"
	@echo "* "
	@echo "* Start maputnik/editor "
	@echo "*       ---> go to http://$(OMT_HOST):8088 "
	@echo "*       ---> set data source / TileJSON URL to http://$(OMT_HOST):8090"
	@echo "* "
	@echo "***********************************************************"
	@echo " "
	docker run $(DC_OPTS) --name maputnik_editor -d -p 8088:8888 maputnik/editor

.PHONY: maputnik-stop
maputnik-stop:
	-docker rm -f maputnik_editor

.PHONY: generate-qareports
generate-qareports:
	./qa/run.sh

# generate all etl and mapping graphs
.PHONY: generate-devdoc
generate-devdoc: init-dirs
	mkdir -p ./build/devdoc && \
	$(DOCKER_COMPOSE) run $(DC_OPTS) openmaptiles-tools sh -c \
			'generate-etlgraph openmaptiles.yaml $(GRAPH_PARAMS) && \
			 generate-mapping-graph openmaptiles.yaml $(GRAPH_PARAMS)'

.PHONY: tools-dev
tools-dev:
	$(DOCKER_COMPOSE) run $(DC_OPTS) openmaptiles-tools bash

.PHONY: import-osm-dev
import-osm-dev:
	$(DOCKER_COMPOSE) run $(DC_OPTS) import-osm /bin/bash

.PHONY: import-wikidata
import-wikidata:
	$(DOCKER_COMPOSE) run $(DC_OPTS) openmaptiles-tools import-wikidata --cache /cache/wikidata-cache.json openmaptiles.yaml

.PHONY: psql-pg-stat-reset
psql-pg-stat-reset:
	$(DOCKER_COMPOSE) run $(DC_OPTS) import-osm ./psql.sh -v ON_ERROR_STOP=1 -P pager=off -c 'SELECT pg_stat_statements_reset();'

.PHONY: forced-clean-sql
forced-clean-sql:
	$(DOCKER_COMPOSE) run $(DC_OPTS) import-osm ./psql.sh -v ON_ERROR_STOP=1 \
		-c "DROP SCHEMA IF EXISTS public CASCADE; CREATE SCHEMA IF NOT EXISTS public;" \
		-c "CREATE EXTENSION hstore; CREATE EXTENSION postgis; CREATE EXTENSION unaccent;" \
		-c "CREATE EXTENSION fuzzystrmatch; CREATE EXTENSION osml10n; CREATE EXTENSION pg_stat_statements;" \
		-c "GRANT ALL ON SCHEMA public TO public; COMMENT ON SCHEMA public IS 'standard public schema';"

.PHONY: list-views
list-views:
	$(DOCKER_COMPOSE) run $(DC_OPTS) import-osm ./psql.sh -v ON_ERROR_STOP=1 -A -F"," -P pager=off -P footer=off \
		-c "select schemaname, viewname from pg_views where schemaname='public' order by viewname;"

.PHONY: list-tables
list-tables:
	$(DOCKER_COMPOSE) run $(DC_OPTS) import-osm ./psql.sh -v ON_ERROR_STOP=1 -A -F"," -P pager=off -P footer=off \
		-c "select schemaname, tablename from pg_tables where schemaname='public' order by tablename;"

.PHONY: psql-list-tables
psql-list-tables:
	$(DOCKER_COMPOSE) run $(DC_OPTS) import-osm ./psql.sh -v ON_ERROR_STOP=1 -P pager=off -c "\d+"

.PHONY: psql-vacuum-analyze
psql-vacuum-analyze:
	@echo "Start - postgresql: VACUUM ANALYZE VERBOSE;"
	$(DOCKER_COMPOSE) run $(DC_OPTS) import-osm ./psql.sh -v ON_ERROR_STOP=1 -P pager=off -c 'VACUUM ANALYZE VERBOSE;'

.PHONY: psql-analyze
psql-analyze:
	@echo "Start - postgresql: ANALYZE VERBOSE;"
	$(DOCKER_COMPOSE) run $(DC_OPTS) import-osm ./psql.sh -v ON_ERROR_STOP=1 -P pager=off -c 'ANALYZE VERBOSE;'

.PHONY: list-docker-images
list-docker-images:
	docker images | grep openmaptiles

.PHONY: refresh-docker-images
refresh-docker-images:
ifneq ($(strip $(NO_REFRESH)),)
	@echo "Skipping docker image refresh"
else
	@echo ""
	@echo "Refreshing docker images... Use NO_REFRESH=1 to skip."
	$(DOCKER_COMPOSE) pull --ignore-pull-failures
endif

.PHONY: remove-docker-images
remove-docker-images:
	@echo "Deleting all openmaptiles related docker image(s)..."
	@$(DOCKER_COMPOSE) down
	@docker images "openmaptiles/*" -q                | $(XARGS) docker rmi -f
	@docker images "maputnik/editor" -q               | $(XARGS) docker rmi -f
	@docker images "maptiler/tileserver-gl" -q        | $(XARGS) docker rmi -f

.PHONY: docker-unnecessary-clean
docker-unnecessary-clean:
	@echo "Deleting unnecessary container(s)..."
	@docker ps -a --filter "status=exited" | $(XARGS) docker rm
	@echo "Deleting unnecessary image(s)..."
	@docker images | grep \<none\> | awk -F" " '{print $$3}' | $(XARGS) docker rmi

.PHONY: test-perf-null
test-perf-null:
	$(DOCKER_COMPOSE) run $(DC_OPTS) openmaptiles-tools test-perf openmaptiles.yaml --test null --no-color<|MERGE_RESOLUTION|>--- conflicted
+++ resolved
@@ -38,14 +38,9 @@
 	@echo "  ./quickstart.sh <<your-area>>        # example:  ./quickstart.sh madagascar "
 	@echo " "
 	@echo "Hints for designers:"
-<<<<<<< HEAD
-	@echo "  make start-postserve                 # start Postserver + Maputnik Editor [ see $(OMT_HOST):8088 ] "
-	@echo "  make start-tileserver                # start maptiler/tileserver-gl       [ see $(OMT_HOST):8080 ] "
-=======
 	@echo "  make maputnik-start                  # start Maputnik Editor + dynamic tile server [ see $(OMT_HOST):8088 ]"
-	@echo "  make postserve-start                 # start dynamic tile server [ see $(OMT_HOST):8088 ]"
-	@echo "  make tileserver-start                # start klokantech/tileserver-gl     [ see $(OMT_HOST):8080 ]"
->>>>>>> d7873db0
+	@echo "  make postserve-start                 # start dynamic tile server                   [ see $(OMT_HOST):8090 ]"
+	@echo "  make tileserver-start                # start maptiler/tileserver-gl                [ see $(OMT_HOST):8080 ]"
 	@echo " "
 	@echo "Hints for developers:"
 	@echo "  make                                 # build source code"
